"""
Pydantic schemas for API request/response models.

This module defines the Pydantic models used for request and response validation.
"""

from typing import Annotated

from pydantic import BaseModel, Field

from .common import CommonFieldTypes


class AppFieldTypes:
    """Reusable field types for application schemas."""

    AppName = Annotated[
        str,
        Field(
            title="Application Name",
            min_length=3,
            max_length=100,
            description="Human-readable application name",
            examples=["My Application", "User Service", "API Gateway"],
        ),
    ]

    CreatedAt = CommonFieldTypes.NonFutureTimestamp

    Description = Annotated[
        str | None,
        Field(
            title="Application Description",
            max_length=500,
            description="Optional new description for the application",
            examples=["Updated description of the application"],
        ),
    ]

    Description = Annotated[
        str | None,
        Field(
            title="Application Description",
            max_length=500,
            description="Optional new description for the application",
            examples=["Updated description of the application"],
        ),
    ]

    Id = CommonFieldTypes.UUID

    IsActive = Annotated[
        bool,
        Field(
            title="Is Active",
            description="Indicates if the application is currently active",
            default=True,
            examples=[True, False],
        ),
    ]

    Slug = Annotated[
        str,
        Field(
            title="Application Slug",
            pattern=r"^[a-z0-9][a-z0-9_-]{1,48}[a-z0-9]$",
            min_length=3,
            max_length=50,
            description="Normalized application identifier",
            examples=["my-app", "user-service", "api_gateway", "service123"],
        ),
    ]


class AppCreate(BaseModel):
    """Schema for creating a new application."""

    name: AppFieldTypes.AppName
    slug: AppFieldTypes.Slug
    description: AppFieldTypes.Description | None = None


class AppCreateResponse(BaseModel):
    """Schema for application response."""

    id: AppFieldTypes.Id


class AppDelete(BaseModel):
    """Schema for deleting an application."""

    id: AppFieldTypes.Id
    slug: AppFieldTypes.Slug


class AppDeleteResponse(BaseModel):
    """Schema for application deletion response."""

    name: AppFieldTypes.AppName


class AppGet(BaseModel):
    """Schema for retrieving application details."""

    id: AppFieldTypes.Id


class AppGetResponse(BaseModel):
    """Schema for retrieving application details."""

    name: AppFieldTypes.AppName
    slug: AppFieldTypes.Slug
    description: AppFieldTypes.Description
    is_active: AppFieldTypes.IsActive
    created_at: AppFieldTypes.CreatedAt
<<<<<<< HEAD
    updated_at: CommonFieldTypes.NonFutureTimestamp
=======
    updated_at: CommonFieldTypes.Timestamp
>>>>>>> cd20b2d9


class AppUpdate(BaseModel):
    """Schema for updating application details."""

    id: AppFieldTypes.Id
    new_name: AppFieldTypes.AppName | None = None
    new_slug: AppFieldTypes.Slug | None = None
    new_description: AppFieldTypes.Description | None = None
<<<<<<< HEAD
    is_active: AppFieldTypes.IsActive = True
=======
    new_status: AppFieldTypes.IsActive = True
>>>>>>> cd20b2d9


class AppUpdateResponse(BaseModel):
    """Schema for application update response."""

    name: AppFieldTypes.AppName
    slug: AppFieldTypes.Slug
    description: AppFieldTypes.Description
    is_active: AppFieldTypes.IsActive
    updated_at: AppFieldTypes.CreatedAt<|MERGE_RESOLUTION|>--- conflicted
+++ resolved
@@ -113,11 +113,7 @@
     description: AppFieldTypes.Description
     is_active: AppFieldTypes.IsActive
     created_at: AppFieldTypes.CreatedAt
-<<<<<<< HEAD
     updated_at: CommonFieldTypes.NonFutureTimestamp
-=======
-    updated_at: CommonFieldTypes.Timestamp
->>>>>>> cd20b2d9
 
 
 class AppUpdate(BaseModel):
@@ -127,11 +123,7 @@
     new_name: AppFieldTypes.AppName | None = None
     new_slug: AppFieldTypes.Slug | None = None
     new_description: AppFieldTypes.Description | None = None
-<<<<<<< HEAD
     is_active: AppFieldTypes.IsActive = True
-=======
-    new_status: AppFieldTypes.IsActive = True
->>>>>>> cd20b2d9
 
 
 class AppUpdateResponse(BaseModel):
