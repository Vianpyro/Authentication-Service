"""
Pydantic schemas for email-related operations.

This module provides Pydantic schemas for validating email-related data,
such as email requests and responses.
"""

from typing import Annotated, Any, Dict, List

from pydantic import BaseModel, EmailStr, Field


class EmailFieldTypes:
    """Reusable field types for email-related schemas."""

    Recipient = Annotated[
        List[EmailStr],
        Field(
            title="Email Recipients",
            min_length=1,
            description="A list of email addresses to send the email to.",
            example=["user1@example.com", "user2@example.com"],
        ),
    ]

    Subject = Annotated[
        str,
        Field(
            title="Email Subject",
            min_length=1,
            max_length=255,
            description="The subject of the email.",
            example="Welcome to our service!",
        ),
    ]

    Body = Annotated[
        Dict[str, Any],
        Field(
            title="Email Body",
            min_length=1,
            description="The content of the email.",
            example="Thank you for signing up for our service.",
        ),
    ]

    TemplatePath = Annotated[
        str,
        Field(
            title="Email Template Path",
            pattern=r"^[a-z0-9_]+\.html$",
            min_length=1,
            description="The file path to the email template.",
            example="welcome_email.html",
        ),
    ]


class BaseEmailSchema(BaseModel):
    """Base schema for email-related operations."""

    recipients: EmailFieldTypes.Recipient
    subject: EmailFieldTypes.Subject
    body: EmailFieldTypes.Body
    template_path: EmailFieldTypes.TemplatePath


class RegistrationEmailSchema(BaseEmailSchema):
    """Schema for registration emails."""

<<<<<<< HEAD
    subject: EmailFieldTypes.Subject = Annotated[str, Field(default="Authentication Service - Email Confirmation")]
=======
    subject: EmailFieldTypes.Subject = Annotated[
        str, Field(default="Authentication Service - Email Confirmation")
    ]
>>>>>>> bb830592

    template_path: EmailFieldTypes.TemplatePath<|MERGE_RESOLUTION|>--- conflicted
+++ resolved
@@ -68,12 +68,5 @@
 class RegistrationEmailSchema(BaseEmailSchema):
     """Schema for registration emails."""
 
-<<<<<<< HEAD
     subject: EmailFieldTypes.Subject = Annotated[str, Field(default="Authentication Service - Email Confirmation")]
-=======
-    subject: EmailFieldTypes.Subject = Annotated[
-        str, Field(default="Authentication Service - Email Confirmation")
-    ]
->>>>>>> bb830592
-
     template_path: EmailFieldTypes.TemplatePath