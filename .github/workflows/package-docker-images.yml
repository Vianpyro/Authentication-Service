---
name: Package Docker Images

permissions:
  packages: write
  contents: write

on:
  release:
    types:
      - published
  workflow_dispatch:

jobs:
  setup:
    runs-on: ubuntu-latest
    outputs:
      version: ${{ steps.version.outputs.tag }}
      repo-lower: ${{ steps.repo.outputs.name }}
      components: ${{ steps.changes.outputs.components }}
    steps:
      - uses: actions/checkout@v4
        with:
          fetch-depth: 0

      - name: Extract version
        id: version
        run: |
          if [ "${{ github.event_name }}" = "release" ]; then
            VERSION="${{ github.event.release.tag_name }}"
            VERSION="${VERSION#v}"
          elif [ -f "api/version.py" ]; then
            VERSION=$(grep -oP '__version__\s*=\s*"\K[0-9]+\.[0-9]+\.[0-9]+' api/version.py)
          else
            VERSION=$(date +%Y.%m.%d.%H%M)
          fi
          echo "tag=$VERSION" >> "$GITHUB_OUTPUT"

      - name: Normalize repository name
        id: repo
        run: echo "name=$(echo '${{ github.repository }}' | tr '[:upper:]' '[:lower:]')" >> "$GITHUB_OUTPUT"

      - name: Check changes and validate
        id: changes
        run: |
          # Validate Dockerfiles exist
          for component in api database; do
            [ ! -f "$component/Dockerfile" ] && echo "Dockerfile not found in $component/" && exit 1
          done

          COMPONENTS='[]'
          if [ "${{ github.event_name }}" = "workflow_dispatch" ]; then
            COMPONENTS='["api", "database"]'
          elif [ "${{ github.event_name }}" = "release" ]; then
            PREV_TAG=$(git tag --sort=-version:refname | grep -E '^v?[0-9]+\.[0-9]+\.[0-9]+' | sed -n '2p')
            if [ -z "$PREV_TAG" ]; then
              COMPONENTS='["api", "database"]'
            else
              CHANGED_COMPONENTS=()
              # Check API changes
              if git diff --name-only "$PREV_TAG"..HEAD | grep -q '^api/.*\.py$'; then
                CHANGED_COMPONENTS+=("api")
              fi
              # Check database changes
              if git diff --name-only "$PREV_TAG"..HEAD | grep -qE '^(database/|db/).*\.(sql|py|sh|dockerfile|Dockerfile)$'; then
                CHANGED_COMPONENTS+=("database")
              fi
              COMPONENTS=$(printf '%s\n' "${CHANGED_COMPONENTS[@]}" | jq -R . | jq -s .)
            fi
          fi
          echo "components=$COMPONENTS" >> "$GITHUB_OUTPUT"

  docker-build:
    runs-on: ubuntu-latest
<<<<<<< HEAD
    needs: check-changes
    if: needs.check-changes.outputs.api-changed == 'true' || needs.check-changes.outputs.db-changed == 'true'

    strategy:
      matrix:
        include:
          - component: api
            context: ./api
            dockerfile: Dockerfile
            should_build: ${{ needs.check-changes.outputs.api-changed == 'true' }}
          - component: database
            context: ./database
            dockerfile: Dockerfile
            should_build: ${{ needs.check-changes.outputs.db-changed == 'true' }}

    steps:
      - uses: actions/checkout@v4
        if: matrix.should_build == 'true'

      - name: Set up QEMU
        if: matrix.should_build == 'true'
        uses: docker/setup-qemu-action@v3

      - name: Set up Docker Buildx
        if: matrix.should_build == 'true'
        uses: docker/setup-buildx-action@v3

      - uses: docker/login-action@v3
        if: matrix.should_build == 'true'
=======
    needs: setup
    if: needs.setup.outputs.components != '[]'
    strategy:
      matrix:
        component: ${{ fromJson(needs.setup.outputs.components) }}
    steps:
      - uses: actions/checkout@v4

      - name: Set up QEMU
        uses: docker/setup-qemu-action@v3

      - name: Set up Docker Buildx
        uses: docker/setup-buildx-action@v3

      - name: Login to GHCR
        uses: docker/login-action@v3
>>>>>>> cd20b2d9
        with:
          registry: ghcr.io
          username: ${{ github.actor }}
          password: ${{ secrets.GITHUB_TOKEN }}

<<<<<<< HEAD
      - name: Build and push multi-arch Docker image
        if: matrix.should_build == 'true'
=======
      - name: Build and push
>>>>>>> cd20b2d9
        uses: docker/build-push-action@v5
        with:
          context: ./${{ matrix.component }}
          platforms: linux/amd64,linux/arm64
          push: true
          tags: |
            ghcr.io/${{ needs.setup.outputs.repo-lower }}-${{ matrix.component }}:${{ needs.setup.outputs.version }}
            ghcr.io/${{ needs.setup.outputs.repo-lower }}-${{ matrix.component }}:latest
          cache-from: type=gha
          cache-to: type=gha,mode=max

      - name: Generate SBOM
<<<<<<< HEAD
        if: matrix.should_build == 'true'
=======
>>>>>>> cd20b2d9
        uses: anchore/sbom-action@v0
        with:
          image: ghcr.io/${{ needs.setup.outputs.repo-lower }}-${{ matrix.component }}:${{ needs.setup.outputs.version }}
          format: spdx-json
          upload-release-assets: false
          artifact-name: sbom-${{ matrix.component }}-${{ needs.setup.outputs.version }}<|MERGE_RESOLUTION|>--- conflicted
+++ resolved
@@ -72,37 +72,6 @@
 
   docker-build:
     runs-on: ubuntu-latest
-<<<<<<< HEAD
-    needs: check-changes
-    if: needs.check-changes.outputs.api-changed == 'true' || needs.check-changes.outputs.db-changed == 'true'
-
-    strategy:
-      matrix:
-        include:
-          - component: api
-            context: ./api
-            dockerfile: Dockerfile
-            should_build: ${{ needs.check-changes.outputs.api-changed == 'true' }}
-          - component: database
-            context: ./database
-            dockerfile: Dockerfile
-            should_build: ${{ needs.check-changes.outputs.db-changed == 'true' }}
-
-    steps:
-      - uses: actions/checkout@v4
-        if: matrix.should_build == 'true'
-
-      - name: Set up QEMU
-        if: matrix.should_build == 'true'
-        uses: docker/setup-qemu-action@v3
-
-      - name: Set up Docker Buildx
-        if: matrix.should_build == 'true'
-        uses: docker/setup-buildx-action@v3
-
-      - uses: docker/login-action@v3
-        if: matrix.should_build == 'true'
-=======
     needs: setup
     if: needs.setup.outputs.components != '[]'
     strategy:
@@ -119,18 +88,12 @@
 
       - name: Login to GHCR
         uses: docker/login-action@v3
->>>>>>> cd20b2d9
         with:
           registry: ghcr.io
           username: ${{ github.actor }}
           password: ${{ secrets.GITHUB_TOKEN }}
 
-<<<<<<< HEAD
-      - name: Build and push multi-arch Docker image
-        if: matrix.should_build == 'true'
-=======
       - name: Build and push
->>>>>>> cd20b2d9
         uses: docker/build-push-action@v5
         with:
           context: ./${{ matrix.component }}
@@ -143,10 +106,6 @@
           cache-to: type=gha,mode=max
 
       - name: Generate SBOM
-<<<<<<< HEAD
-        if: matrix.should_build == 'true'
-=======
->>>>>>> cd20b2d9
         uses: anchore/sbom-action@v0
         with:
           image: ghcr.io/${{ needs.setup.outputs.repo-lower }}-${{ matrix.component }}:${{ needs.setup.outputs.version }}
